--- conflicted
+++ resolved
@@ -1,8 +1,5 @@
 from enum import IntEnum
-<<<<<<< HEAD
-=======
 from pathlib import Path
->>>>>>> 8c81ff9c
 from typing import List, Optional
 
 """
