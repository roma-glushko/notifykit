--- conflicted
+++ resolved
@@ -5,10 +5,6 @@
 authors = [
     {name = "Roman Glushko", email = "roman.glushko.m@gmail.com"},
 ]
-<<<<<<< HEAD
-dependencies = []
-requires-python = ">=3.11"
-=======
 
 classifiers = [
     "Programming Language :: Rust",
@@ -21,7 +17,6 @@
 
 requires-python = '>=3.8'
 readme = "README.md"
->>>>>>> 2ebff7c4
 license = {text = "MIT"}
 
 [project.urls]
@@ -38,12 +33,9 @@
 [tool.pdm.dev-dependencies]
 dev = [
     "pytest>=7.4.3",
-<<<<<<< HEAD
-    "mkdocs-material[imaging]>=9.4.8",
-]
-=======
     "mypy>=1.4.1",
     "ruff>=0.1.5",
+    "mkdocs-material[imaging]>=9.4.8",
 ]
 
 [tool.ruff]
@@ -54,5 +46,4 @@
 [tool.mypy]
 strict = true
 warn_return_any = false
-show_error_codes = true
->>>>>>> 2ebff7c4
+show_error_codes = true